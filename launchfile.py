--- conflicted
+++ resolved
@@ -18,11 +18,7 @@
     #menge files for semaforr
     map_config = map_folder+"/"+map_name+"S.xml"
     map_dimensions = map_folder+"/dimensions.conf"
-<<<<<<< HEAD
     target_set = map_folder+"/targets/" + target_file_name
-=======
-    target_set = map_folder+"/" + target_file_name
->>>>>>> 645672a2
 
     print target_set
     print map_config
@@ -70,17 +66,9 @@
     time.sleep(10)
     print "roscore terminated!"
 
-<<<<<<< HEAD
-
-map_name = "moma-5"
-for i in range(1,2):
-    target_file_name = "target" + str(i) + ".conf"
-    #target_file_name = "target.conf"
-=======
 map_name = "moma-5"
 for i in range(1,6):
     target_file_name = "target" + str(i) + ".conf"
->>>>>>> 645672a2
     log_name = map_name + "_" + target_file_name + ".txt"
     experiment()
 
