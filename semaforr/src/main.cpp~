--- conflicted
+++ resolved
@@ -76,11 +76,7 @@
 	ROS_DEBUG("Inside callback for crowd model");
         cout << crowd_model.height << " " << crowd_model.width << endl;
 	//update the crowd model of the belief
-<<<<<<< HEAD
-	con->getPlanner()->setCrowdModel(crowd_model);
-=======
 	controller->getPlanner()->setCrowdModel(crowd_model);
->>>>>>> 4950ba15
   }
 
   // Callback function for pose message
@@ -127,25 +123,13 @@
      bool action_complete = true;
      bool mission_complete = false;
      FORRAction semaforr_action;
-<<<<<<< HEAD
-     //time_t initialTime, overallTime, initialComputationTime, computationTime;
      double overallTimeSec=0.0, computationTimeSec=0.0;
-     //time(&initialTime);
-     //clock_t t1, t, comp;
-     //t1 = clock();
-=======
-     double overallTimeSec=0.0, computationTimeSec=0.0;
->>>>>>> 4950ba15
      timeval tv, cv;
      double start_time, start_timecv;
      double end_time, end_timecv;
      gettimeofday(&tv,NULL);
      start_time = tv.tv_sec + (tv.tv_usec/1000000.0);
-<<<<<<< HEAD
-     cout << start_time << endl;
-=======
-
->>>>>>> 4950ba15
+
      // Run the loop , the input sensing and the output beaming is asynchrounous
      while(nh_.ok()) {
 	  // If pos value is not received from menge wait
@@ -156,34 +140,15 @@
           	// Sense input 
           	ros::spinOnce();	
 	  }
-<<<<<<< HEAD
-          //time(&overallTime);
-          //overallTimeSec = difftime(overallTime,initialTime);
-          //t = clock() - t1;
-          //overallTimeSec = (double)(((float)t)/CLOCKS_PER_SEC);
-          gettimeofday(&tv,NULL);
-          end_time = tv.tv_sec + (tv.tv_usec/1000000.0);
-          overallTimeSec = (end_time-start_time);
-          cout << "Overall time: " << end_time << " " << overallTimeSec << endl;
-=======
 	  gettimeofday(&tv,NULL);
           end_time = tv.tv_sec + (tv.tv_usec/1000000.0);
           overallTimeSec = (end_time-start_time);
->>>>>>> 4950ba15
           //Sense the input and the current target to run the advisors and generate a decision
           if(action_complete){
 		ROS_INFO_STREAM("Action completed. Save sensor info, Current position: " << current.getX() << " " << current.getY() << " " << current.getTheta());
 		viz_->publishLog(semaforr_action, overallTimeSec, computationTimeSec);
-<<<<<<< HEAD
-                //time(&initialComputationTime);
-                //comp = clock();
                 gettimeofday(&cv,NULL);
                 start_timecv = cv.tv_sec + (cv.tv_usec/1000000.0);
-                cout << start_timecv << endl;
-=======
-                gettimeofday(&cv,NULL);
-                start_timecv = cv.tv_sec + (cv.tv_usec/1000000.0);
->>>>>>> 4950ba15
 		controller->updateState(current, laserscan);
 		viz_->publish();
 		previous = current;
@@ -191,20 +156,9 @@
 		mission_complete = controller->isMissionComplete();
 		if(mission_complete){
 			ROS_INFO("Mission completed");
-<<<<<<< HEAD
-                        //time(&computationTime);
-                        //computationTimeSec = difftime(computationTime,initialComputationTime);
-                        //comp = clock() - comp;
-                        //computationTimeSec = (double)(((float)comp)/CLOCKS_PER_SEC);
-                        gettimeofday(&cv,NULL);
-                        end_timecv = cv.tv_sec + (cv.tv_usec/1000000.0);
-                        computationTimeSec = (end_timecv-start_timecv);
-                        cout << "Computation time: " << end_timecv << " " << computationTimeSec << endl;
-=======
 			gettimeofday(&cv,NULL);
                         end_timecv = cv.tv_sec + (cv.tv_usec/1000000.0);
                         computationTimeSec = (end_timecv-start_timecv);
->>>>>>> 4950ba15
 			viz_->publishLog(semaforr_action, overallTimeSec, computationTimeSec);
 			break;
 		}
@@ -215,20 +169,9 @@
   			base_cmd = convert_to_vel(semaforr_action);
 			action_complete = false;
 		}
-<<<<<<< HEAD
-                //time(&computationTime);
-                //computationTimeSec = difftime(computationTime,initialComputationTime);
-                //comp = clock() - comp;
-                //computationTimeSec = (double)(((float)comp)/CLOCKS_PER_SEC);
-                gettimeofday(&cv,NULL);
-                end_timecv = cv.tv_sec + (cv.tv_usec/1000000.0);
-                computationTimeSec = (end_timecv-start_timecv);
-                cout << "Computation time: " << end_timecv << " " << computationTimeSec << endl;
-=======
 		gettimeofday(&cv,NULL);
                 end_timecv = cv.tv_sec + (cv.tv_usec/1000000.0);
                 computationTimeSec = (end_timecv-start_timecv);
->>>>>>> 4950ba15
           }
           //send the drive command 
           cmd_vel_pub_.publish(base_cmd);
