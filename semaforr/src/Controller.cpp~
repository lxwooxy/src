/*
 * Controller.cpp
 *
 */
          
#include "Controller.h"
#include "FORRGeometry.h"
#include <unistd.h>

#include <deque>
#include <iostream> 
#include <fstream>
#include <math.h>
#include <time.h>
#include <vector>
#include <string>
#include <sstream>



using namespace std;

#define CTRL_DEBUG true

//~~~~~~~~~~~~~~~~~~~~~~~~~~~~~~~~~~~~~~~~~~~~~~~~~~~~~~~~~~~~~~~~~~~~~~~~~~~~~~~~~~~
// Read from the config file and intialize advisors and weights and spatial learning modules based on the advisors
//
//
void Controller::initialize_advisors(string filename){
 
    string fileLine;
    string advisor_name, advisor_description;
    bool advisor_active;
    double advisor_weight = 1;
    double parameters[4];
    std::ifstream file(filename.c_str());
    ROS_DEBUG_STREAM("Reading read_advisor_file:" << filename);
    if(!file.is_open()){
	ROS_DEBUG("Unable to locate or read advisor config file!");
    }
    //read advisor names and parameters from the config file and create new advisor objects
    while(getline(file, fileLine)){
       if(fileLine[0] == '#')  // skip comment lines
          continue;
       else{
          std::stringstream ss(fileLine);
	  std::istream_iterator<std::string> begin(ss);
	  std::istream_iterator<std::string> end;
	  std::vector<std::string> vstrings(begin, end);
	  advisor_name = vstrings[0];
	  advisor_description = vstrings[1];
	  if(vstrings[2] == "t")
       		advisor_active = true;
     	  else
      		advisor_active = false;
	  advisor_weight = atof(vstrings[3].c_str());
	  parameters[0]= atof(vstrings[4].c_str());
     	  parameters[1] = atof(vstrings[5].c_str());
          parameters[2] = atof(vstrings[6].c_str());
          parameters[3] = atof(vstrings[7].c_str());
          tier3Advisors.push_back(Tier3Advisor::makeAdvisor(getBeliefs(), advisor_name, advisor_description, advisor_weight, parameters, advisor_active));
       }
     }
     
     ROS_DEBUG_STREAM("" << tier3Advisors.size() << " advisors registered.");
     for(unsigned i = 0; i < tier3Advisors.size(); ++i)
      	ROS_DEBUG_STREAM("Created advisor " << tier3Advisors[i]->get_name() << " with weight: " << tier3Advisors[i]->get_weight());

     //CONVEYORS = isAdvisorActive("WaypointFinderLinear");
     //REGIONS = isAdvisorActive("ExitFinderLinear");
     //TRAILS = isAdvisorActive("TrailLinear");
}



//~~~~~~~~~~~~~~~~~~~~~~~~~~~~~~~~~~~~~~~~~~~~~~~~~~~~~~~~~~~~~~~~~~~~~~~~~~~~~~~~~~~
// Read from the config file and intialize robot parameters
//
//
void Controller::initialize_actions(string filename){
// robot intial position
// robot laser sensor range, span and increment
// robot action <-> semaFORR decision
}



//~~~~~~~~~~~~~~~~~~~~~~~~~~~~~~~~~~~~~~~~~~~~~~~~~~~~~~~~~~~~~~~~~~~~~~~~~~~~~~~~~~~
// Read from the config file and intialize tasks
//
//
void Controller::initialize_tasks(string filename){
    string fileLine;
    std::ifstream file(filename.c_str());
    ROS_DEBUG_STREAM("Reading read_task_file:" << filename);
    //cout << "Inside file in tasks " << endl;
    if(!file.is_open()){
	  ROS_DEBUG("Unable to locate or read task config file!");
    }
    while(getline(file, fileLine)){
       //cout << "Inside while in tasks" << endl;
       if(fileLine[0] == '#')  // skip comment lines
          continue;
       else{
          std::stringstream ss(fileLine);
	  std::istream_iterator<std::string> begin(ss);
	  std::istream_iterator<std::string> end;
	  std::vector<std::string> vstrings(begin, end);
	  double x = atof(vstrings[0].c_str());
     	  double y = atof(vstrings[1].c_str());
	  beliefs->getAgentState()->addTask(x,y);
	  ROS_DEBUG_STREAM("Task:" << x << " " << y << endl);
       }
     }
}


//~~~~~~~~~~~~~~~~~~~~~~~~~~~~~~~~~~~~~~~~~~~~~~~~~~~~~~~~~~~~~~~~~~~~~~~~~~~~~~~~~~~
// Initialize the controller and setup messaging to ROS
//
//
Controller::Controller(string advisor_config, string task_config, string action_config){

            // Initialize the agent's 'beliefs' of the world state with the map and nav
            // graph and spatial models
            //beliefs = new Beliefs(120,120,2);
            beliefs = new Beliefs(48.5,36.5,2);
<<<<<<< HEAD
=======

>>>>>>> 19365aec
            // Initialize advisors and weights from config file
            initialize_advisors(advisor_config);

	    // Initialize the tasks from a config file
	    initialize_tasks(task_config);
	    // Initialize robot parameters from a config file
	    //initialize_actions(action_config);

	    // Initialize current task
	    beliefs->getAgentState()->setCurrentTask(beliefs->getAgentState()->getNextTask());
	    tier1 = new Tier1Advisor(beliefs);
}


// Function which takes sensor inputs and updates it for semaforr to use for decision making, and updates task status
void Controller::updateState(Position current, sensor_msgs::LaserScan laser_scan){
      beliefs->getAgentState()->setCurrentSensor(current, laser_scan);
	//*********** Goal reached, switch task and learn spatial model from previous task ********************************
  	if (beliefs->getAgentState()->isTaskComplete()){
		ROS_DEBUG("Target Achieved!!");
		//Learn spatial model only on tasks completed successfully
		learnSpatialModel(beliefs->getAgentState());
		//Clear existing task
    		beliefs->getAgentState()->finishTask();
		if(beliefs->getAgentState()->getAgenda().size() > 0){
			beliefs->getAgentState()->setCurrentTask(beliefs->getAgentState()->getNextTask());
		}
		return;
	}
	//********************* Decision limit reached, skip task ***************************************  
  	if(beliefs->getAgentState()->getCurrentTask()->getDecisionCount() > 500){
		ROS_DEBUG("Controller.cpp decisionCount > 500 , skipping task");
    		beliefs->getAgentState()->skipTask();
		if(beliefs->getAgentState()->getAgenda().size() > 0){
			beliefs->getAgentState()->setCurrentTask(beliefs->getAgentState()->getNextTask());
		}
		return;
  	}
}


// Function which returns the mission status
bool Controller::isMissionComplete(){
 	return beliefs->getAgentState()->isMissionComplete();
}


//~~~~~~~~~~~~~~~~~~~~~~~~~~~~~~~~~~~~~~~~~~~~~~~~~~~~~~~~~~~~~~~~~~~~~~~~~~~~~~~~~~~
// Main robot decision making engine, return decisions that would lead the robot to complete its mission
// Manages switching tasks and stops if the robot is taking too long
//
FORRAction Controller::decide() {
        ROS_DEBUG("Entering decision loop");
	return FORRDecision(); 
}


//~~~~~~~~~~~~~~~~~~~~~~~~~~~~~~~~~~~~~~~~~~~~~~~~~~~~~~~~~~~~~~~~~~~~~~~~~~~~~~~~~~~
// Update spatial model after every task 
//
//

void Controller::learnSpatialModel(AgentState* agentState){
 Task* completedTask = agentState->getCurrentTask();
 vector<Position> *pos_hist = completedTask->getPositionHistory();
 vector< vector<CartesianPoint> > *laser_hist = completedTask->getLaserHistory();
 vector< vector<CartesianPoint> > all_trace = beliefs->getAgentState()->getAllTrace();
 vector< vector<CartesianPoint> > trails_trace = beliefs->getSpatialModel()->getTrails()->getTrailsPoints();
 bool trails = true;
 bool conveyors = true;
 bool regions = true;
 bool doors = true;
 
  if(trails){
    	beliefs->getSpatialModel()->getTrails()->updateTrails(agentState);
	beliefs->getSpatialModel()->getTrails()->resetChosenTrail();
  }
  if(conveyors){
	beliefs->getSpatialModel()->getWaypoints()->populateGridFromPositionHistory(pos_hist);
  }
  if(regions){
	beliefs->getSpatialModel()->getAbstractMap()->learnRegions(pos_hist, laser_hist);
	beliefs->getSpatialModel()->getAbstractMap()->clearAllExits();
	beliefs->getSpatialModel()->getAbstractMap()->learnExits(all_trace);
	beliefs->getSpatialModel()->getAbstractMap()->learnExits(trails_trace);
  }
  vector<FORRCircle> circles = beliefs->getSpatialModel()->getAbstractMap()->getCircles();
  if(doors){
	beliefs->getSpatialModel()->getDoors()->clearAllDoors();
	beliefs->getSpatialModel()->getDoors()->learnDoors(circles);
  }
}



//~~~~~~~~~~~~~~~~~~~~~~~~~~~~~~~~~~~~~~~~~~~~~~~~~~~~~~~~~~~~~~~~~~~~~~~~~~~~~~~~~~~
// SemaFORR decision workflow
//
//
FORRAction Controller::FORRDecision()
{  
    ROS_DEBUG("In FORR decision");
    FORRAction *decision = new FORRAction();
    // Basic semaFORR three tier decision making architecture 
    
    if(!tierOneDecision(decision)){
	ROS_DEBUG("Decision to be made by t3!!!!!!!!!!!!!!!!!!!!!!!!!!!!!!!!!!!!!!!!!!!!!!!!!!!");
	//decision->type = FORWARD;
	//decision->parameter = 5;
	tierThreeDecision(decision);
	decisionStats->decisionTier = 3;
    }
    //cout << "decisionTier = " << decisionStats->decisionTier << endl;
    //ROS_DEBUG("After decision made");
    beliefs->getAgentState()->getCurrentTask()->incrementDecisionCount();
    //ROS_DEBUG("After incrementDecisionCount");
    beliefs->getAgentState()->getCurrentTask()->saveDecision(*decision);
    //ROS_DEBUG("After saveDecision");
    beliefs->getAgentState()->clearVetoedActions();
    //ROS_DEBUG("After clearVetoedActions");
    return *decision;
}



//~~~~~~~~~~~~~~~~~~~~~~~~~~~~~~~~~~~~~~~~~~~~~~~~~~~~~~~~~~~~~~~~~~~~~~~~~~~~~~~~~~~
// Generate tier 1 decision
//
//
bool Controller::tierOneDecision(FORRAction *decision){
  //decision making tier1 advisor
  bool decisionMade = false;
  if(tier1->advisorVictory(decision)){ 
	ROS_INFO_STREAM("Advisor victory has made a decision " << decision->type << " " << decision->parameter);
	decisionStats->decisionTier = 1;
	decisionMade = true;	
  }
  else{
  	// group of vetoing tier1 advisors which adds to the list of vetoed actions
	ROS_INFO("Advisor avoid wall will veto actions");
  	tier1->advisorAvoidWalls();
	ROS_INFO("Advisor not opposite will veto actions");
  	tier1->advisorNotOpposite();
  }
  set<FORRAction> *vetoedActions = beliefs->getAgentState()->getVetoedActions();
  std::stringstream vetoList;
  set<FORRAction>::iterator it;
  for(it = vetoedActions->begin(); it != vetoedActions->end(); it++){
    vetoList << it->type << " " << it->parameter << ";";
  }
  decisionStats->vetoedActions = vetoList.str();
  //cout << "vetoedActions = " << vetoList.str() << endl;
  return decisionMade;
}



//~~~~~~~~~~~~~~~~~~~~~~~~~~~~~~~~~~~~~~~~~~~~~~~~~~~~~~~~~~~~~~~~~~~~~~~~~~~~~~~~~~~
// Generate tier 3 decision
//
//
void Controller::tierThreeDecision(FORRAction *decision){
  std::map<FORRAction, double> comments;
  // This map will aggregate value of all advisers
  std::map<FORRAction, double> allComments;

  // typedef to make for declaration that iterates over map shorter
  typedef map<FORRAction, double>::iterator mapIt;

  // vector of all the actions that got max comment strength in iteration
  vector<FORRAction> best_decisions;
  
  double rotationBaseline, linearBaseline;
  for (advisor3It it = tier3Advisors.begin(); it != tier3Advisors.end(); ++it){
    Tier3Advisor *advisor = *it;
    //if(advisor->is_active() == true)
      //cout << advisor->get_name() << " : " << advisor->get_weight() << endl;
    if(advisor->get_name() == "RotationBaseLine") rotationBaseline = advisor->get_weight();
    if(advisor->get_name() == "BaseLine")         linearBaseline   = advisor->get_weight();
  }
       
  std::stringstream advisorsList;
  std::stringstream advisorCommentsList;
  cout << "processing advisors::"<< endl;
  for (advisor3It it = tier3Advisors.begin(); it != tier3Advisors.end(); ++it){
    Tier3Advisor *advisor = *it; 
    cout << advisor->get_name() << endl;
    // check if advisor should make a decision
    advisor->set_commenting();
    if(advisor->is_active() == false){
      cout << advisor->get_name() << " is inactive " << endl;
      advisorsList << advisor->get_name() << " " << advisor->get_weight() << " " << advisor->is_active() << " " << advisor->is_commenting() << ";";
      continue;
    }
    if(advisor->is_commenting() == false){
      cout << advisor->get_name() << " is not commenting " << endl;
      advisorsList << advisor->get_name() << " " << advisor->get_weight() << " " << advisor->is_active() << " " << advisor->is_commenting() << ";";
      continue;
    }

    advisorsList << advisor->get_name() << " " << advisor->get_weight() << " " << advisor->is_active() << " " << advisor->is_commenting() << ";";

    cout << "Before commenting " << endl;
    comments = advisor->allAdvice();
    cout << "after commenting " << endl;
    // aggregate all comments

    for(mapIt iterator = comments.begin(); iterator != comments.end(); iterator++){
      //cout << "comment : " << (iterator->first.type) << (iterator->first.parameter) << " " << (iterator->second) << endl;
      // If this is first advisor we need to initialize our final map
      float weight;
      //cout << "Agenda size :::::::::::::::::::::::::::::::::: " << beliefs->getAgenda().size() << endl;
      cout << "<" << advisor->get_name() << "," << iterator->first.type << "," << iterator->first.parameter << "> : " << iterator->second << endl; 
      weight = advisor->get_weight();
      cout << "Weight for this advisor : " << weight << endl;

      advisorCommentsList << advisor->get_name() << " " << iterator->first.type << " " << iterator->first.parameter << " " << iterator->second << ";";

      if( allComments.find(iterator->first) == allComments.end()){
	    allComments[iterator->first] =  iterator->second * weight;
      }
      else{
	    allComments[iterator->first] += iterator->second * weight;
      }
    }
  } 
  
  // Loop through map advisor created and find command with the highest vote
  double maxAdviceStrength = -1000;
  for(mapIt iterator = allComments.begin(); iterator != allComments.end(); iterator++){
    //cout << "Values are : " << iterator->first.type << " " << iterator->first.parameter << " with value: " << iterator->second << endl;
    if(iterator->second > maxAdviceStrength){
      maxAdviceStrength = iterator->second;
    }
  }
  //cout << "Max vote strength " << maxAdviceStrength << endl;
  
  for(mapIt iterator = allComments.begin(); iterator!=allComments.end(); iterator++){
    if(iterator->second == maxAdviceStrength)
      best_decisions.push_back(iterator->first);
  }
  
  //cout << "There are " << best_decisions.size() << " decisions that got the highest grade " << endl;
  if(best_decisions.size() == 0){
      (*decision) = FORRAction(PAUSE,0);
  }
  for(unsigned i = 0; i < best_decisions.size(); ++i)
      cout << "Action type: " << best_decisions.at(i).type << " parameter: " << best_decisions.at(i).parameter << endl;
    
  //generate random number using system clock as seed
  srand(time(NULL));
  int random_number = rand() % (best_decisions.size());
    
  (*decision) = best_decisions.at(random_number);
  decisionStats->advisors = advisorsList.str();
  decisionStats->advisorComments = advisorCommentsList.str();
  //cout << " advisors = " << decisionStats->advisors << "\nadvisorComments = " << decisionStats->advisorComments << endl;
}



//~~~~~~~~~~~~~~~~~~~~~~~~~~~~~~~~~~~~~~~~~~~~~~~~~~~~~~~~~~~~~~~~~~~~~~~~~~~~~~~~~~~
// Checks if an T3 advisor is active
//
//
bool Controller::
isAdvisorActive(string advisorName){
  bool isActive = false;
  
  for (advisor3It it = tier3Advisors.begin(); it != tier3Advisors.end(); ++it){
    Tier3Advisor *advisor = *it;
    if(advisor->is_active() == true && advisor->get_name() == advisorName)
      isActive = true;
  }
  
  return isActive;
}


<|MERGE_RESOLUTION|>--- conflicted
+++ resolved
@@ -125,10 +125,7 @@
             // graph and spatial models
             //beliefs = new Beliefs(120,120,2);
             beliefs = new Beliefs(48.5,36.5,2);
-<<<<<<< HEAD
-=======
-
->>>>>>> 19365aec
+
             // Initialize advisors and weights from config file
             initialize_advisors(advisor_config);
 
