/*
 * Controller.cpp
 *
 */
          
#include "Controller.h"
#include "FORRGeometry.h"
#include <unistd.h>

#include <deque>
#include <iostream> 
#include <fstream>
#include <math.h>
#include <time.h>
#include <vector>
#include <string>
#include <sstream>

using namespace std;

#define CTRL_DEBUG true

//~~~~~~~~~~~~~~~~~~~~~~~~~~~~~~~~~~~~~~~~~~~~~~~~~~~~~~~~~~~~~~~~~~~~~~~~~~~~~~~~~~~
// Read from the config file and intialize advisors and weights and spatial learning modules based on the advisors
//
//
void Controller::initialize_advisors(string filename){
 
    string fileLine;
    string advisor_name, advisor_description;
    bool advisor_active;
    double advisor_weight = 1;
    double parameters[4];
    std::ifstream file(filename.c_str());
    ROS_DEBUG_STREAM("Reading read_advisor_file:" << filename);
    if(!file.is_open()){
	ROS_DEBUG("Unable to locate or read advisor config file!");
    }
    //read advisor names and parameters from the config file and create new advisor objects
    while(getline(file, fileLine)){
       if(fileLine[0] == '#')  // skip comment lines
          continue;
       else{
          std::stringstream ss(fileLine);
	  std::istream_iterator<std::string> begin(ss);
	  std::istream_iterator<std::string> end;
	  std::vector<std::string> vstrings(begin, end);
	  advisor_name = vstrings[0];
	  advisor_description = vstrings[1];
	  if(vstrings[2] == "t")
       		advisor_active = true;
     	  else
      		advisor_active = false;
	  advisor_weight = atof(vstrings[3].c_str());
	  parameters[0]= atof(vstrings[4].c_str());
     	  parameters[1] = atof(vstrings[5].c_str());
          parameters[2] = atof(vstrings[6].c_str());
          parameters[3] = atof(vstrings[7].c_str());
          tier3Advisors.push_back(Tier3Advisor::makeAdvisor(getBeliefs(), advisor_name, advisor_description, advisor_weight, parameters, advisor_active));
       }
     }
     
     ROS_DEBUG_STREAM("" << tier3Advisors.size() << " advisors registered.");
     for(unsigned i = 0; i < tier3Advisors.size(); ++i)
      	ROS_DEBUG_STREAM("Created advisor " << tier3Advisors[i]->get_name() << " with weight: " << tier3Advisors[i]->get_weight());

     //CONVEYORS = isAdvisorActive("WaypointFinderLinear");
     //REGIONS = isAdvisorActive("ExitFinderLinear");
     //TRAILS = isAdvisorActive("TrailLinear");
}



//~~~~~~~~~~~~~~~~~~~~~~~~~~~~~~~~~~~~~~~~~~~~~~~~~~~~~~~~~~~~~~~~~~~~~~~~~~~~~~~~~~~
// Read from the config file and intialize robot parameters
//
//
void Controller::initialize_actions(string filename){
// robot intial position
// robot laser sensor range, span and increment
// robot action <-> semaFORR decision
}


//~~~~~~~~~~~~~~~~~~~~~~~~~~~~~~~~~~~~~~~~~~~~~~~~~~~~~~~~~~~~~~~~~~~~~~~~~~~~~~~~~~~
// Read from the map file and intialize planner
//
//
void Controller::initialize_planner(string filename){
	//Initialize map in cms 
	// Need to move them to a config file
	double length = 4800;//48 meters
	double height = 3600;//36 meters
	double bufferSize = 100;//1 meters
	double proximity = 100;//1 meters
	Map *map = new Map(length, height, bufferSize);
<<<<<<< HEAD
	string address = "/home/anooparoor/catkin_ws/src/examples/core/openOffice/openOfficeS.xml";
=======
	string address = "/home/anooparoor/catkin_ws/src/examples/core/openOffice/flow/openOfficeFlowS.xml";
>>>>>>> 4950ba15
	map->readMapFromXML(address);
	cout << "Finished reading map"<< endl;
	
	Graph *navGraph = new Graph(map, proximity);
	cout << "initialized nav graph" << endl;
	navGraph->printGraph();
	Node n;
        planner = new PathPlanner(navGraph, *map, n,n);
	cout << "initialized planner" << endl;
}



//~~~~~~~~~~~~~~~~~~~~~~~~~~~~~~~~~~~~~~~~~~~~~~~~~~~~~~~~~~~~~~~~~~~~~~~~~~~~~~~~~~~
// Read from the config file and intialize tasks
//
//
void Controller::initialize_tasks(string filename){
    string fileLine;
    std::ifstream file(filename.c_str());
    ROS_DEBUG_STREAM("Reading read_task_file:" << filename);
    //cout << "Inside file in tasks " << endl;
    if(!file.is_open()){
	  ROS_DEBUG("Unable to locate or read task config file!");
    }
    while(getline(file, fileLine)){
       //cout << "Inside while in tasks" << endl;
       if(fileLine[0] == '#')  // skip comment lines
          continue;
       else{
          std::stringstream ss(fileLine);
	  std::istream_iterator<std::string> begin(ss);
	  std::istream_iterator<std::string> end;
	  std::vector<std::string> vstrings(begin, end);
	  double x = atof(vstrings[0].c_str());
     	  double y = atof(vstrings[1].c_str());
	  beliefs->getAgentState()->addTask(x,y);
	  ROS_DEBUG_STREAM("Task:" << x << " " << y << endl);
       }
     }
}


//~~~~~~~~~~~~~~~~~~~~~~~~~~~~~~~~~~~~~~~~~~~~~~~~~~~~~~~~~~~~~~~~~~~~~~~~~~~~~~~~~~~
// Initialize the controller and setup messaging to ROS
//
//
Controller::Controller(string advisor_config, string task_config, string action_config, string planner_config){

            // Initialize the agent's 'beliefs' of the world state with the map and nav
            // graph and spatial models
            //beliefs = new Beliefs(120,120,2);
<<<<<<< HEAD
            beliefs = new Beliefs(48.5,36.5,2);
=======
            beliefs = new Beliefs(49,37,2);
>>>>>>> 4950ba15

            // Initialize advisors and weights from config file
            initialize_advisors(advisor_config);

	    // Initialize the tasks from a config file
	    initialize_tasks(task_config);

	    // Initialize robot parameters from a config file
	    //initialize_actions(action_config);

	    // Initialize planner
	    initialize_planner(planner_config);

	    // Initialize current task, and robot initial position
	    Position initialPosition(10,20,0);
	    beliefs->getAgentState()->setCurrentTask(beliefs->getAgentState()->getNextTask());
	    beliefs->getAgentState()->getCurrentTask()->generateWaypoints(initialPosition, planner);
	    tier1 = new Tier1Advisor(beliefs);
}


// Function which takes sensor inputs and updates it for semaforr to use for decision making, and updates task status
void Controller::updateState(Position current, sensor_msgs::LaserScan laser_scan){
        beliefs->getAgentState()->setCurrentSensor(current, laser_scan);
	bool waypointReached = beliefs->getAgentState()->getCurrentTask()->isWaypointComplete(current);
	bool taskCompleted = beliefs->getAgentState()->getCurrentTask()->isTaskComplete(current);

	if(taskCompleted == true){
		ROS_DEBUG("Target Achieved, moving on to next target!!");
		//Learn spatial model only on tasks completed successfully
		learnSpatialModel(beliefs->getAgentState());
		//Clear existing task and associated plans
	    	beliefs->getAgentState()->finishTask();
		if(beliefs->getAgentState()->getAgenda().size() > 0){
			beliefs->getAgentState()->setCurrentTask(beliefs->getAgentState()->getNextTask());
			beliefs->getAgentState()->getCurrentTask()->generateWaypoints(current, planner);
		}
	} 
	else if(waypointReached == true){
		ROS_DEBUG("Waypoint reached, but task still incomplete, switching to next waypoint!!");
		beliefs->getAgentState()->getCurrentTask()->setupNextWaypoint();
	}  
	//********************* Task Decision limit reached, skip task ********************
	else if(beliefs->getAgentState()->getCurrentTask()->getDecisionCount() > 500){
		ROS_DEBUG("Controller.cpp decisionCount > 500 , skipping task");
	    	beliefs->getAgentState()->skipTask();
		if(beliefs->getAgentState()->getAgenda().size() > 0){
			beliefs->getAgentState()->setCurrentTask(beliefs->getAgentState()->getNextTask());
			beliefs->getAgentState()->getCurrentTask()->generateWaypoints(current, planner);
		}
  	}
}


// Function which returns the mission status
bool Controller::isMissionComplete(){
 	return beliefs->getAgentState()->isMissionComplete();
}


//~~~~~~~~~~~~~~~~~~~~~~~~~~~~~~~~~~~~~~~~~~~~~~~~~~~~~~~~~~~~~~~~~~~~~~~~~~~~~~~~~~~
// Main robot decision making engine, return decisions that would lead the robot to complete its mission
// Manages switching tasks and stops if the robot is taking too long
//
FORRAction Controller::decide() {
        ROS_DEBUG("Entering decision loop");
	return FORRDecision(); 
}


//~~~~~~~~~~~~~~~~~~~~~~~~~~~~~~~~~~~~~~~~~~~~~~~~~~~~~~~~~~~~~~~~~~~~~~~~~~~~~~~~~~~
// Update spatial model after every task 
//
//

void Controller::learnSpatialModel(AgentState* agentState){
 Task* completedTask = agentState->getCurrentTask();
 vector<Position> *pos_hist = completedTask->getPositionHistory();
 vector< vector<CartesianPoint> > *laser_hist = completedTask->getLaserHistory();
 vector< vector<CartesianPoint> > all_trace = beliefs->getAgentState()->getAllTrace();
 vector< vector<CartesianPoint> > trails_trace = beliefs->getSpatialModel()->getTrails()->getTrailsPoints();
 bool trails = false;
 bool conveyors = false;
 bool regions = false;
 bool doors = false;
 
  if(trails){
    	beliefs->getSpatialModel()->getTrails()->updateTrails(agentState);
	beliefs->getSpatialModel()->getTrails()->resetChosenTrail();
  }
  if(conveyors){
	beliefs->getSpatialModel()->getWaypoints()->populateGridFromPositionHistory(pos_hist);
  }
  if(regions){
	beliefs->getSpatialModel()->getAbstractMap()->learnRegions(pos_hist, laser_hist);
	beliefs->getSpatialModel()->getAbstractMap()->clearAllExits();
	beliefs->getSpatialModel()->getAbstractMap()->learnExits(all_trace);
	beliefs->getSpatialModel()->getAbstractMap()->learnExits(trails_trace);
  }
  vector<FORRCircle> circles = beliefs->getSpatialModel()->getAbstractMap()->getCircles();
  if(doors){
	beliefs->getSpatialModel()->getDoors()->clearAllDoors();
	beliefs->getSpatialModel()->getDoors()->learnDoors(circles);
  }
}



//~~~~~~~~~~~~~~~~~~~~~~~~~~~~~~~~~~~~~~~~~~~~~~~~~~~~~~~~~~~~~~~~~~~~~~~~~~~~~~~~~~~
// SemaFORR decision workflow
//
//
FORRAction Controller::FORRDecision()
{  
    ROS_DEBUG("In FORR decision");
    FORRAction *decision = new FORRAction();
    // Basic semaFORR three tier decision making architecture 
    if(!tierOneDecision(decision)){
	ROS_DEBUG("Decision to be made by t3!!!!!!!!!!!!!!!!!!!!!!!!!!!!!!!!!!!!!!!!!!!!!!!!!!!");
	//decision->type = FORWARD;
	//decision->parameter = 5;
	tierThreeDecision(decision);
	decisionStats->decisionTier = 3;
    }
    //cout << "decisionTier = " << decisionStats->decisionTier << endl;
    //ROS_DEBUG("After decision made");
    beliefs->getAgentState()->getCurrentTask()->incrementDecisionCount();
    //ROS_DEBUG("After incrementDecisionCount");
    beliefs->getAgentState()->getCurrentTask()->saveDecision(*decision);
    //ROS_DEBUG("After saveDecision");
    beliefs->getAgentState()->clearVetoedActions();
    //ROS_DEBUG("After clearVetoedActions");
    if(decision->type == FORWARD or decision->type == PAUSE){
	beliefs->getAgentState()->setRotateMode(true);
    }
    else{
	beliefs->getAgentState()->setRotateMode(false);
    }

    return *decision;
}



//~~~~~~~~~~~~~~~~~~~~~~~~~~~~~~~~~~~~~~~~~~~~~~~~~~~~~~~~~~~~~~~~~~~~~~~~~~~~~~~~~~~
// Generate tier 1 decision
//
//
bool Controller::tierOneDecision(FORRAction *decision){
  //decision making tier1 advisor
  bool decisionMade = false;
  if(tier1->advisorVictory(decision)){ 
	ROS_INFO_STREAM("Advisor victory has made a decision " << decision->type << " " << decision->parameter);
	decisionStats->decisionTier = 1;
	decisionMade = true;	
  }
  else{
  	// group of vetoing tier1 advisors which adds to the list of vetoed actions
	ROS_INFO("Advisor avoid wall will veto actions");
  	tier1->advisorAvoidWalls();
	ROS_INFO("Advisor not opposite will veto actions");
  	tier1->advisorNotOpposite();
  }
  set<FORRAction> *vetoedActions = beliefs->getAgentState()->getVetoedActions();
  std::stringstream vetoList;
  set<FORRAction>::iterator it;
  for(it = vetoedActions->begin(); it != vetoedActions->end(); it++){
    vetoList << it->type << " " << it->parameter << ";";
  }
  decisionStats->vetoedActions = vetoList.str();
  //cout << "vetoedActions = " << vetoList.str() << endl;
  return decisionMade;
}



//~~~~~~~~~~~~~~~~~~~~~~~~~~~~~~~~~~~~~~~~~~~~~~~~~~~~~~~~~~~~~~~~~~~~~~~~~~~~~~~~~~~
// Generate tier 3 decision
//
//
void Controller::tierThreeDecision(FORRAction *decision){
  std::map<FORRAction, double> comments;
  // This map will aggregate value of all advisers
  std::map<FORRAction, double> allComments;

  // typedef to make for declaration that iterates over map shorter
  typedef map<FORRAction, double>::iterator mapIt;

  // vector of all the actions that got max comment strength in iteration
  vector<FORRAction> best_decisions;
  
  double rotationBaseline, linearBaseline;
  for (advisor3It it = tier3Advisors.begin(); it != tier3Advisors.end(); ++it){
    Tier3Advisor *advisor = *it;
    //if(advisor->is_active() == true)
      //cout << advisor->get_name() << " : " << advisor->get_weight() << endl;
    if(advisor->get_name() == "RotationBaseLine") rotationBaseline = advisor->get_weight();
    if(advisor->get_name() == "BaseLine")         linearBaseline   = advisor->get_weight();
  }
       
  std::stringstream advisorsList;
  std::stringstream advisorCommentsList;
  cout << "processing advisors::"<< endl;
  for (advisor3It it = tier3Advisors.begin(); it != tier3Advisors.end(); ++it){
    Tier3Advisor *advisor = *it; 
    cout << advisor->get_name() << endl;
    // check if advisor should make a decision
    advisor->set_commenting();
    if(advisor->is_active() == false){
      cout << advisor->get_name() << " is inactive " << endl;
      advisorsList << advisor->get_name() << " " << advisor->get_weight() << " " << advisor->is_active() << " " << advisor->is_commenting() << ";";
      continue;
    }
    if(advisor->is_commenting() == false){
      cout << advisor->get_name() << " is not commenting " << endl;
      advisorsList << advisor->get_name() << " " << advisor->get_weight() << " " << advisor->is_active() << " " << advisor->is_commenting() << ";";
      continue;
    }

    advisorsList << advisor->get_name() << " " << advisor->get_weight() << " " << advisor->is_active() << " " << advisor->is_commenting() << ";";

    cout << "Before commenting " << endl;
    comments = advisor->allAdvice();
    cout << "after commenting " << endl;
    // aggregate all comments

    for(mapIt iterator = comments.begin(); iterator != comments.end(); iterator++){
      //cout << "comment : " << (iterator->first.type) << (iterator->first.parameter) << " " << (iterator->second) << endl;
      // If this is first advisor we need to initialize our final map
      float weight;
      //cout << "Agenda size :::::::::::::::::::::::::::::::::: " << beliefs->getAgenda().size() << endl;
      cout << "<" << advisor->get_name() << "," << iterator->first.type << "," << iterator->first.parameter << "> : " << iterator->second << endl; 
      weight = advisor->get_weight();
      cout << "Weight for this advisor : " << weight << endl;

      advisorCommentsList << advisor->get_name() << " " << iterator->first.type << " " << iterator->first.parameter << " " << iterator->second << ";";

      if( allComments.find(iterator->first) == allComments.end()){
	    allComments[iterator->first] =  iterator->second * weight;
      }
      else{
	    allComments[iterator->first] += iterator->second * weight;
      }
    }
  } 
  
  // Loop through map advisor created and find command with the highest vote
  double maxAdviceStrength = -1000;
  for(mapIt iterator = allComments.begin(); iterator != allComments.end(); iterator++){
    //cout << "Values are : " << iterator->first.type << " " << iterator->first.parameter << " with value: " << iterator->second << endl;
    if(iterator->second > maxAdviceStrength){
      maxAdviceStrength = iterator->second;
    }
  }
  //cout << "Max vote strength " << maxAdviceStrength << endl;
  
  for(mapIt iterator = allComments.begin(); iterator!=allComments.end(); iterator++){
    if(iterator->second == maxAdviceStrength)
      best_decisions.push_back(iterator->first);
  }
  
  //cout << "There are " << best_decisions.size() << " decisions that got the highest grade " << endl;
  if(best_decisions.size() == 0){
      (*decision) = FORRAction(PAUSE,0);
  }
  for(unsigned i = 0; i < best_decisions.size(); ++i)
      cout << "Action type: " << best_decisions.at(i).type << " parameter: " << best_decisions.at(i).parameter << endl;
    
  //generate random number using system clock as seed
  srand(time(NULL));
  int random_number = rand() % (best_decisions.size());
    
  (*decision) = best_decisions.at(random_number);
  decisionStats->advisors = advisorsList.str();
  decisionStats->advisorComments = advisorCommentsList.str();
  //cout << " advisors = " << decisionStats->advisors << "\nadvisorComments = " << decisionStats->advisorComments << endl;
}



//~~~~~~~~~~~~~~~~~~~~~~~~~~~~~~~~~~~~~~~~~~~~~~~~~~~~~~~~~~~~~~~~~~~~~~~~~~~~~~~~~~~
// Checks if an T3 advisor is active
//
//
bool Controller::
isAdvisorActive(string advisorName){
  bool isActive = false;
  
  for (advisor3It it = tier3Advisors.begin(); it != tier3Advisors.end(); ++it){
    Tier3Advisor *advisor = *it;
    if(advisor->is_active() == true && advisor->get_name() == advisorName)
      isActive = true;
  }
  
  return isActive;
}


<|MERGE_RESOLUTION|>--- conflicted
+++ resolved
@@ -94,11 +94,7 @@
 	double bufferSize = 100;//1 meters
 	double proximity = 100;//1 meters
 	Map *map = new Map(length, height, bufferSize);
-<<<<<<< HEAD
-	string address = "/home/anooparoor/catkin_ws/src/examples/core/openOffice/openOfficeS.xml";
-=======
 	string address = "/home/anooparoor/catkin_ws/src/examples/core/openOffice/flow/openOfficeFlowS.xml";
->>>>>>> 4950ba15
 	map->readMapFromXML(address);
 	cout << "Finished reading map"<< endl;
 	
@@ -151,11 +147,7 @@
             // Initialize the agent's 'beliefs' of the world state with the map and nav
             // graph and spatial models
             //beliefs = new Beliefs(120,120,2);
-<<<<<<< HEAD
-            beliefs = new Beliefs(48.5,36.5,2);
-=======
             beliefs = new Beliefs(49,37,2);
->>>>>>> 4950ba15
 
             // Initialize advisors and weights from config file
             initialize_advisors(advisor_config);
