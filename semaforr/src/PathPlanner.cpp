--- conflicted
+++ resolved
@@ -200,11 +200,7 @@
 	// weights that balance distance, crowd density and crowd flow
 	int w1 = 1;
 	int w2 = 50;
-<<<<<<< HEAD
-	int w3 = 0;
-=======
 	int w3 = 200;
->>>>>>> 1e72937b
 
 	double flowcost = computeCrowdFlow(s,d);
 	if(direction == false){
