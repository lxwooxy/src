/*
 * Controller.cpp
 *
 */
          
#include "Controller.h"
#include "FORRGeometry.h"
#include <unistd.h>

#include <deque>
#include <iostream> 
#include <fstream>
#include <math.h>
#include <time.h>
#include <vector>
#include <string>
#include <sstream>

using namespace std;

#define CTRL_DEBUG true

//~~~~~~~~~~~~~~~~~~~~~~~~~~~~~~~~~~~~~~~~~~~~~~~~~~~~~~~~~~~~~~~~~~~~~~~~~~~~~~~~~~~
// Read from the config file and intialize advisors and weights and spatial learning modules based on the advisors
//
//
void Controller::initialize_advisors(string filename){
 
    string fileLine;
    string advisor_name, advisor_description;
    bool advisor_active;
    double advisor_weight = 1;
    double parameters[4];
    std::ifstream file(filename.c_str());
    ROS_DEBUG_STREAM("Reading read_advisor_file:" << filename);
    if(!file.is_open()){
	ROS_DEBUG("Unable to locate or read advisor config file!");
    }
    //read advisor names and parameters from the config file and create new advisor objects
    while(getline(file, fileLine)){
       if(fileLine[0] == '#')  // skip comment lines
          continue;
       else{
          std::stringstream ss(fileLine);
	  std::istream_iterator<std::string> begin(ss);
	  std::istream_iterator<std::string> end;
	  std::vector<std::string> vstrings(begin, end);
	  advisor_name = vstrings[0];
	  advisor_description = vstrings[1];
	  if(vstrings[2] == "t")
       		advisor_active = true;
     	  else
      		advisor_active = false;
	  advisor_weight = atof(vstrings[3].c_str());
	  parameters[0]= atof(vstrings[4].c_str());
     	  parameters[1] = atof(vstrings[5].c_str());
          parameters[2] = atof(vstrings[6].c_str());
          parameters[3] = atof(vstrings[7].c_str());
          tier3Advisors.push_back(Tier3Advisor::makeAdvisor(getBeliefs(), advisor_name, advisor_description, advisor_weight, parameters, advisor_active));
       }
     }
     
     ROS_DEBUG_STREAM("" << tier3Advisors.size() << " advisors registered.");
     for(unsigned i = 0; i < tier3Advisors.size(); ++i)
      	ROS_DEBUG_STREAM("Created advisor " << tier3Advisors[i]->get_name() << " with weight: " << tier3Advisors[i]->get_weight());

     //CONVEYORS = isAdvisorActive("WaypointFinderLinear");
     //REGIONS = isAdvisorActive("ExitFinderLinear");
     //TRAILS = isAdvisorActive("TrailLinear");
}



//~~~~~~~~~~~~~~~~~~~~~~~~~~~~~~~~~~~~~~~~~~~~~~~~~~~~~~~~~~~~~~~~~~~~~~~~~~~~~~~~~~~
// Read from the config file and intialize robot parameters
//
//
void Controller::initialize_actions(string filename){
// robot intial position
// robot laser sensor range, span and increment
// robot action <-> semaFORR decision
}


//~~~~~~~~~~~~~~~~~~~~~~~~~~~~~~~~~~~~~~~~~~~~~~~~~~~~~~~~~~~~~~~~~~~~~~~~~~~~~~~~~~~
// Read from the map file and intialize planner
//
//
void Controller::initialize_planner(string filename){
	//Initialize map in cms 
	// Need to move them to a config file
	double length = 4800;//48 meters
	double height = 3600;//36 meters
	double bufferSize = 100;//1 meters
	double proximity = 100;//1 meters
	Map *map = new Map(length, height, bufferSize);
<<<<<<< HEAD
	string address = "/home/anooparoor/catkin_ws/src/examples/core/openOffice/openOfficeS.xml";
=======
	string address = "/home/anooparoor/catkin_ws/src/examples/core/openOffice/flow/openOfficeFlowS.xml";
>>>>>>> 4950ba15
	map->readMapFromXML(address);
	cout << "Finished reading map"<< endl;
	
	Graph *navGraph = new Graph(map, proximity);
	cout << "initialized nav graph" << endl;
	navGraph->printGraph();
	Node n;
        planner = new PathPlanner(navGraph, *map, n,n);
	cout << "initialized planner" << endl;
}



//~~~~~~~~~~~~~~~~~~~~~~~~~~~~~~~~~~~~~~~~~~~~~~~~~~~~~~~~~~~~~~~~~~~~~~~~~~~~~~~~~~~
// Read from the config file and intialize tasks
//
//
void Controller::initialize_tasks(string filename){
    string fileLine;
    std::ifstream file(filename.c_str());
    ROS_DEBUG_STREAM("Reading read_task_file:" << filename);
    //cout << "Inside file in tasks " << endl;
    if(!file.is_open()){
	  ROS_DEBUG("Unable to locate or read task config file!");
    }
    while(getline(file, fileLine)){
       //cout << "Inside while in tasks" << endl;
       if(fileLine[0] == '#')  // skip comment lines
          continue;
       else{
          std::stringstream ss(fileLine);
	  std::istream_iterator<std::string> begin(ss);
	  std::istream_iterator<std::string> end;
	  std::vector<std::string> vstrings(begin, end);
	  double x = atof(vstrings[0].c_str());
     	  double y = atof(vstrings[1].c_str());
	  beliefs->getAgentState()->addTask(x,y);
	  ROS_DEBUG_STREAM("Task:" << x << " " << y << endl);
       }
     }
}


//~~~~~~~~~~~~~~~~~~~~~~~~~~~~~~~~~~~~~~~~~~~~~~~~~~~~~~~~~~~~~~~~~~~~~~~~~~~~~~~~~~~
// Initialize the controller and setup messaging to ROS
//
//
Controller::Controller(string advisor_config, string task_config, string action_config, string planner_config){

            // Initialize the agent's 'beliefs' of the world state with the map and nav
            // graph and spatial models
            //beliefs = new Beliefs(120,120,2);
            beliefs = new Beliefs(49,37,2);

            // Initialize advisors and weights from config file
            initialize_advisors(advisor_config);

	    // Initialize the tasks from a config file
	    initialize_tasks(task_config);

	    // Initialize robot parameters from a config file
	    //initialize_actions(action_config);

	    // Initialize planner
	    initialize_planner(planner_config);

	    // Initialize current task, and robot initial position
	    Position initialPosition(10,20,0);
	    beliefs->getAgentState()->setCurrentTask(beliefs->getAgentState()->getNextTask());
	    beliefs->getAgentState()->getCurrentTask()->generateWaypoints(initialPosition, planner);
	    tier1 = new Tier1Advisor(beliefs);
}


// Function which takes sensor inputs and updates it for semaforr to use for decision making, and updates task status
void Controller::updateState(Position current, sensor_msgs::LaserScan laser_scan){
        beliefs->getAgentState()->setCurrentSensor(current, laser_scan);
	bool waypointReached = beliefs->getAgentState()->getCurrentTask()->isWaypointComplete(current);
	bool taskCompleted = beliefs->getAgentState()->getCurrentTask()->isTaskComplete(current);

	if(taskCompleted == true){
		ROS_DEBUG("Target Achieved, moving on to next target!!");
		//Learn spatial model only on tasks completed successfully
		learnSpatialModel(beliefs->getAgentState());
		//Clear existing task and associated plans
	    	beliefs->getAgentState()->finishTask();
		if(beliefs->getAgentState()->getAgenda().size() > 0){
			beliefs->getAgentState()->setCurrentTask(beliefs->getAgentState()->getNextTask());
			beliefs->getAgentState()->getCurrentTask()->generateWaypoints(current, planner);
		}
	} 
	else if(waypointReached == true){
		ROS_DEBUG("Waypoint reached, but task still incomplete, switching to next waypoint!!");
		beliefs->getAgentState()->getCurrentTask()->setupNextWaypoint();
	}  
	//********************* Task Decision limit reached, skip task ********************
	else if(beliefs->getAgentState()->getCurrentTask()->getDecisionCount() > 500){
		ROS_DEBUG("Controller.cpp decisionCount > 500 , skipping task");
	    	beliefs->getAgentState()->skipTask();
		if(beliefs->getAgentState()->getAgenda().size() > 0){
			beliefs->getAgentState()->setCurrentTask(beliefs->getAgentState()->getNextTask());
			beliefs->getAgentState()->getCurrentTask()->generateWaypoints(current, planner);
		}
  	}
}


// Function which returns the mission status
bool Controller::isMissionComplete(){
 	return beliefs->getAgentState()->isMissionComplete();
}


//~~~~~~~~~~~~~~~~~~~~~~~~~~~~~~~~~~~~~~~~~~~~~~~~~~~~~~~~~~~~~~~~~~~~~~~~~~~~~~~~~~~
// Main robot decision making engine, return decisions that would lead the robot to complete its mission
// Manages switching tasks and stops if the robot is taking too long
//
FORRAction Controller::decide() {
        ROS_DEBUG("Entering decision loop");
	return FORRDecision(); 
}


//~~~~~~~~~~~~~~~~~~~~~~~~~~~~~~~~~~~~~~~~~~~~~~~~~~~~~~~~~~~~~~~~~~~~~~~~~~~~~~~~~~~
// Update spatial model after every task 
//
//

void Controller::learnSpatialModel(AgentState* agentState){
 Task* completedTask = agentState->getCurrentTask();
 vector<Position> *pos_hist = completedTask->getPositionHistory();
 vector< vector<CartesianPoint> > *laser_hist = completedTask->getLaserHistory();
 vector< vector<CartesianPoint> > all_trace = beliefs->getAgentState()->getAllTrace();
 bool trails = true;
 bool conveyors = true;
 bool regions = false;
 bool doors = false;
 
  if(trails){
    	beliefs->getSpatialModel()->getTrails()->updateTrails(agentState);
	beliefs->getSpatialModel()->getTrails()->resetChosenTrail();
  }
  if(conveyors){
	beliefs->getSpatialModel()->getWaypoints()->populateGridFromPositionHistory(pos_hist);
  }
 vector< vector<CartesianPoint> > trails_trace = beliefs->getSpatialModel()->getTrails()->getTrailsPoints();
  if(regions){
	beliefs->getSpatialModel()->getAbstractMap()->learnRegions(pos_hist, laser_hist);
	beliefs->getSpatialModel()->getAbstractMap()->clearAllExits();
	beliefs->getSpatialModel()->getAbstractMap()->learnExits(all_trace);
	beliefs->getSpatialModel()->getAbstractMap()->learnExits(trails_trace);
  }
  vector<FORRCircle> circles = beliefs->getSpatialModel()->getAbstractMap()->getCircles();
  if(doors){
	beliefs->getSpatialModel()->getDoors()->clearAllDoors();
	beliefs->getSpatialModel()->getDoors()->learnDoors(circles);
  }
}



//~~~~~~~~~~~~~~~~~~~~~~~~~~~~~~~~~~~~~~~~~~~~~~~~~~~~~~~~~~~~~~~~~~~~~~~~~~~~~~~~~~~
// SemaFORR decision workflow
//
//
FORRAction Controller::FORRDecision()
{  
    ROS_DEBUG("In FORR decision");
    FORRAction *decision = new FORRAction();
    // Basic semaFORR three tier decision making architecture 
    if(!tierOneDecision(decision)){
	ROS_DEBUG("Decision to be made by t3!!!!!!!!!!!!!!!!!!!!!!!!!!!!!!!!!!!!!!!!!!!!!!!!!!!");
	//decision->type = FORWARD;
	//decision->parameter = 5;
	tierThreeDecision(decision);
	decisionStats->decisionTier = 3;
    }
    //cout << "decisionTier = " << decisionStats->decisionTier << endl;
    //ROS_DEBUG("After decision made");
    beliefs->getAgentState()->getCurrentTask()->incrementDecisionCount();
    //ROS_DEBUG("After incrementDecisionCount");
    beliefs->getAgentState()->getCurrentTask()->saveDecision(*decision);
    //ROS_DEBUG("After saveDecision");
    beliefs->getAgentState()->clearVetoedActions();
    //ROS_DEBUG("After clearVetoedActions");
    if(decision->type == FORWARD or decision->type == PAUSE){
	beliefs->getAgentState()->setRotateMode(true);
    }
    else{
	beliefs->getAgentState()->setRotateMode(false);
    }

    return *decision;
}



//~~~~~~~~~~~~~~~~~~~~~~~~~~~~~~~~~~~~~~~~~~~~~~~~~~~~~~~~~~~~~~~~~~~~~~~~~~~~~~~~~~~
// Generate tier 1 decision
//
//
bool Controller::tierOneDecision(FORRAction *decision){
  //decision making tier1 advisor
  bool decisionMade = false;
  if(tier1->advisorVictory(decision)){ 
	ROS_INFO_STREAM("Advisor victory has made a decision " << decision->type << " " << decision->parameter);
	decisionStats->decisionTier = 1;
	decisionMade = true;	
  }
  else{
  	// group of vetoing tier1 advisors which adds to the list of vetoed actions
	ROS_INFO("Advisor avoid wall will veto actions");
  	tier1->advisorAvoidWalls();
	ROS_INFO("Advisor not opposite will veto actions");
  	tier1->advisorNotOpposite();
  }
  set<FORRAction> *vetoedActions = beliefs->getAgentState()->getVetoedActions();
  std::stringstream vetoList;
  set<FORRAction>::iterator it;
  for(it = vetoedActions->begin(); it != vetoedActions->end(); it++){
    vetoList << it->type << " " << it->parameter << ";";
  }
  decisionStats->vetoedActions = vetoList.str();
  //cout << "vetoedActions = " << vetoList.str() << endl;
  return decisionMade;
}



//~~~~~~~~~~~~~~~~~~~~~~~~~~~~~~~~~~~~~~~~~~~~~~~~~~~~~~~~~~~~~~~~~~~~~~~~~~~~~~~~~~~
// Generate tier 3 decision
//
//
void Controller::tierThreeDecision(FORRAction *decision){
  std::map<FORRAction, double> comments;
  // This map will aggregate value of all advisers
  std::map<FORRAction, double> allComments;

  // typedef to make for declaration that iterates over map shorter
  typedef map<FORRAction, double>::iterator mapIt;

  // vector of all the actions that got max comment strength in iteration
  vector<FORRAction> best_decisions;
  
  double rotationBaseline, linearBaseline;
  for (advisor3It it = tier3Advisors.begin(); it != tier3Advisors.end(); ++it){
    Tier3Advisor *advisor = *it;
    //if(advisor->is_active() == true)
      //cout << advisor->get_name() << " : " << advisor->get_weight() << endl;
    if(advisor->get_name() == "RotationBaseLine") rotationBaseline = advisor->get_weight();
    if(advisor->get_name() == "BaseLine")         linearBaseline   = advisor->get_weight();
  }
       
  std::stringstream advisorsList;
  std::stringstream advisorCommentsList;
  cout << "processing advisors::"<< endl;
  for (advisor3It it = tier3Advisors.begin(); it != tier3Advisors.end(); ++it){
    Tier3Advisor *advisor = *it; 
    cout << advisor->get_name() << endl;
    // check if advisor should make a decision
    advisor->set_commenting();
    if(advisor->is_active() == false){
      cout << advisor->get_name() << " is inactive " << endl;
      advisorsList << advisor->get_name() << " " << advisor->get_weight() << " " << advisor->is_active() << " " << advisor->is_commenting() << ";";
      continue;
    }
    if(advisor->is_commenting() == false){
      cout << advisor->get_name() << " is not commenting " << endl;
      advisorsList << advisor->get_name() << " " << advisor->get_weight() << " " << advisor->is_active() << " " << advisor->is_commenting() << ";";
      continue;
    }

    advisorsList << advisor->get_name() << " " << advisor->get_weight() << " " << advisor->is_active() << " " << advisor->is_commenting() << ";";

    cout << "Before commenting " << endl;
    comments = advisor->allAdvice();
    cout << "after commenting " << endl;
    // aggregate all comments

    for(mapIt iterator = comments.begin(); iterator != comments.end(); iterator++){
      //cout << "comment : " << (iterator->first.type) << (iterator->first.parameter) << " " << (iterator->second) << endl;
      // If this is first advisor we need to initialize our final map
      float weight;
      //cout << "Agenda size :::::::::::::::::::::::::::::::::: " << beliefs->getAgenda().size() << endl;
      cout << "<" << advisor->get_name() << "," << iterator->first.type << "," << iterator->first.parameter << "> : " << iterator->second << endl; 
      weight = advisor->get_weight();
      cout << "Weight for this advisor : " << weight << endl;

      advisorCommentsList << advisor->get_name() << " " << iterator->first.type << " " << iterator->first.parameter << " " << iterator->second << ";";

      if( allComments.find(iterator->first) == allComments.end()){
	    allComments[iterator->first] =  iterator->second * weight;
      }
      else{
	    allComments[iterator->first] += iterator->second * weight;
      }
    }
  } 
  
  // Loop through map advisor created and find command with the highest vote
  double maxAdviceStrength = -1000;
  for(mapIt iterator = allComments.begin(); iterator != allComments.end(); iterator++){
    //cout << "Values are : " << iterator->first.type << " " << iterator->first.parameter << " with value: " << iterator->second << endl;
    if(iterator->second > maxAdviceStrength){
      maxAdviceStrength = iterator->second;
    }
  }
  //cout << "Max vote strength " << maxAdviceStrength << endl;
  
  for(mapIt iterator = allComments.begin(); iterator!=allComments.end(); iterator++){
    if(iterator->second == maxAdviceStrength)
      best_decisions.push_back(iterator->first);
  }
  
  //cout << "There are " << best_decisions.size() << " decisions that got the highest grade " << endl;
  if(best_decisions.size() == 0){
      (*decision) = FORRAction(PAUSE,0);
  }
  for(unsigned i = 0; i < best_decisions.size(); ++i)
      cout << "Action type: " << best_decisions.at(i).type << " parameter: " << best_decisions.at(i).parameter << endl;
    
  //generate random number using system clock as seed
  srand(time(NULL));
  int random_number = rand() % (best_decisions.size());
    
  (*decision) = best_decisions.at(random_number);
  decisionStats->advisors = advisorsList.str();
  decisionStats->advisorComments = advisorCommentsList.str();
  //cout << " advisors = " << decisionStats->advisors << "\nadvisorComments = " << decisionStats->advisorComments << endl;
}



//~~~~~~~~~~~~~~~~~~~~~~~~~~~~~~~~~~~~~~~~~~~~~~~~~~~~~~~~~~~~~~~~~~~~~~~~~~~~~~~~~~~
// Checks if an T3 advisor is active
//
//
bool Controller::
isAdvisorActive(string advisorName){
  bool isActive = false;
  
  for (advisor3It it = tier3Advisors.begin(); it != tier3Advisors.end(); ++it){
    Tier3Advisor *advisor = *it;
    if(advisor->is_active() == true && advisor->get_name() == advisorName)
      isActive = true;
  }
  
  return isActive;
}


<|MERGE_RESOLUTION|>--- conflicted
+++ resolved
@@ -94,11 +94,7 @@
 	double bufferSize = 100;//1 meters
 	double proximity = 100;//1 meters
 	Map *map = new Map(length, height, bufferSize);
-<<<<<<< HEAD
 	string address = "/home/anooparoor/catkin_ws/src/examples/core/openOffice/openOfficeS.xml";
-=======
-	string address = "/home/anooparoor/catkin_ws/src/examples/core/openOffice/flow/openOfficeFlowS.xml";
->>>>>>> 4950ba15
 	map->readMapFromXML(address);
 	cout << "Finished reading map"<< endl;
 	
