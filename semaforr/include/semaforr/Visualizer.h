--- conflicted
+++ resolved
@@ -36,12 +36,9 @@
   ros::Publisher conveyor_pub_;
   ros::Publisher trails_pub_;
   ros::Publisher plan_pub_;
-<<<<<<< HEAD
-=======
   ros::Publisher nodes_pub_;
   ros::Publisher edges_pub_;
   ros::Publisher edges_cost_pub_;
->>>>>>> 4950ba15
   ros::Publisher stats_pub_;
   ros::Publisher doors_pub_;
   Controller *con;
@@ -87,12 +84,8 @@
 	publish_conveyor();
 	//publish_region();
 	publish_trails();
-<<<<<<< HEAD
 	publish_doors();
 	//publish_log();
-  }
-
-=======
   }
 
 
@@ -236,7 +229,6 @@
 	edges_pub_.publish(markerArray);
   }
 
->>>>>>> 4950ba15
   void publishLog(FORRAction decision, double overallTimeSec, double computationTimeSec){
 	publish_log(decision, overallTimeSec, computationTimeSec);
   }
@@ -542,35 +534,25 @@
 	}
 	ROS_DEBUG("After conveyors");
 
-<<<<<<< HEAD
 	std::stringstream doorStream;
-=======
-	/*std::stringstream doorStream;
->>>>>>> 4950ba15
 	for(int i = 0; i < doors.size(); i++){
 		for(int j = 0; j < doors[i].size(); j++){
 			doorStream << doors[i][j].startPoint.getExitPoint().get_x() << " " << doors[i][j].startPoint.getExitPoint().get_y() << " " << doors[i][j].endPoint.getExitPoint().get_x() << " " << doors[i][j].endPoint.getExitPoint().get_y() << " " << doors[i][j].str << ", ";
 		}
 		doorStream << ";";
 	}
-<<<<<<< HEAD
+
 	ROS_DEBUG("After doors");
 
 	std::stringstream output;
 
 	output << currentTask << "\t" << decisionCount << "\t" << overallTimeSec << "\t" << computationTimeSec << "\t" << targetX << "\t" << targetY << "\t" << robotX << "\t" << robotY << "\t" << robotTheta << "\t" << max_forward.parameter << "\t" << decisionTier << "\t" << vetoedActions << "\t" << chosenActionType << "\t" << chosenActionParameter << "\t" << advisors << "\t" << advisorComments << "\t" << regions.str() << "\t" << trailstream.str() << "\t" << doorStream.str() << "\t" << conveyorStream.str() << "\t" << lep.str() << "\t" << ls.str();
-=======
-	ROS_DEBUG("After doors");	
-
-	*/
-
-	std::stringstream output;
-
-	//output << currentTask << "\t" << decisionCount << "\t" << overallTimeSec << "\t" << computationTimeSec << "\t" << targetX << "\t" << targetY << "\t" << robotX << "\t" << robotY << "\t" << robotTheta << "\t" << max_forward.parameter << "\t" << decisionTier << "\t" << vetoedActions << "\t" << chosenActionType << "\t" << chosenActionParameter << "\t" << advisors << "\t" << advisorComments << "\t" << regions.str() << "\t" << trailstream.str() << "\t" << doorStream.str() << "\t" << conveyorStream.str() << "\t" << lep.str() << "\t" << ls.str();
+	
+
+	/*std::stringstream output;
 
 	output << currentTask << "\t" << decisionCount << "\t" << overallTimeSec << "\t" << computationTimeSec << "\t" << targetX << "\t" << targetY << "\t" << robotX << "\t" << robotY << "\t" << robotTheta << "\t" << max_forward.parameter << "\t" << decisionTier << "\t" << vetoedActions << "\t" << chosenActionType << "\t" << chosenActionParameter << "\t" << advisors << "\t" << advisorComments << "\t" << trailstream.str() << "\t" << conveyorStream.str() << "\t" << min_laser_scan ;
->>>>>>> 4950ba15
-
+*/
 	log.data = output.str();
 	stats_pub_.publish(log);
 	con->clearCurrentDecisionStats();
